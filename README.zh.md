# ![OpenGFW](docs/logo.png)

[![License][1]][2]

[1]: https://img.shields.io/badge/License-MPL_2.0-brightgreen.svg
[2]: LICENSE

OpenGFW 是一个 Linux 上灵活、易用、开源的 [GFW](https://zh.wikipedia.org/wiki/%E9%98%B2%E7%81%AB%E9%95%BF%E5%9F%8E)
实现，并且在许多方面比真正的 GFW 更强大。可以部署在家用路由器上的网络主权。

> [!CAUTION]
> 本项目仍处于早期开发阶段。测试时自行承担风险。

> [!NOTE]
> 我们正在寻求贡献者一起完善本项目，尤其是实现更多协议的解析器！

## 功能

- 完整的 IP/TCP 重组，各种协议解析器
  - HTTP, TLS, DNS, SSH, SOCKS4/5, WireGuard, 更多协议正在开发中
  - Shadowsocks 等 "全加密流量" 检测 (https://gfw.report/publications/usenixsecurity23/data/paper/paper.pdf)
  - 基于 Trojan-killer 的 Trojan 检测 (https://github.com/XTLS/Trojan-killer)
  - [开发中] 基于机器学习的流量分类
- 同等支持 IPv4 和 IPv6
- 基于流的多核负载均衡
- 连接 offloading
- 基于 [expr](https://github.com/expr-lang/expr) 的强大规则引擎
- 灵活的协议解析和修改框架
- 可扩展的 IO 实现 (目前只有 NFQueue)
- [开发中] Web UI

## 使用场景

- 广告拦截
- 家长控制
- 恶意软件防护
- VPN/代理服务滥用防护
- 流量分析 (纯日志模式)

## 使用

### 构建

```shell
go build
```

### 运行

```shell
export OPENGFW_LOG_LEVEL=debug
./OpenGFW -c config.yaml rules.yaml
```

### 样例配置

```yaml
io:
  queueSize: 1024
  local: true # 如果需要在 FORWARD 链上运行 OpenGFW，请设置为 false

workers:
  count: 4
  queueSize: 16
  tcpMaxBufferedPagesTotal: 4096
  tcpMaxBufferedPagesPerConn: 64
  udpMaxStreams: 4096
```

### 样例规则

[解析器属性](docs/Analyzers.md)

规则的语法请参考 [Expr Language Definition](https://expr-lang.org/docs/language-definition)。

```yaml
- name: block v2ex http
  action: block
  expr: string(http?.req?.headers?.host) endsWith "v2ex.com"

- name: block v2ex https
  action: block
  expr: string(tls?.req?.sni) endsWith "v2ex.com"

- name: block shadowsocks
  action: block
  expr: fet != nil && fet.yes

- name: block trojan
  action: block
  expr: trojan != nil && trojan.yes

- name: v2ex dns poisoning
  action: modify
  modifier:
    name: dns
    args:
      a: "0.0.0.0"
      aaaa: "::"
  expr: dns != nil && dns.qr && any(dns.questions, {.name endsWith "v2ex.com"})

- name: block google socks
  action: block
  expr: string(socks?.req?.addr) endsWith "google.com" && socks?.req?.port == 80

<<<<<<< HEAD
- name: block wireguard by handshake response
  action: drop
  expr: wireguard?.handshake_response?.receiver_index_matched == true
=======
- name: block bilibili geosite
  action: block
  expr: geosite(string(tls?.req?.sni), "bilibili")

- name: block CN geoip
  action: block
  expr: geoip(string(ip.dst), "cn")
>>>>>>> f07a38bc
```

#### 支持的 action

- `allow`: 放行连接，不再处理后续的包。
- `block`: 阻断连接，不再处理后续的包。
- `drop`: 对于 UDP，丢弃触发规则的包，但继续处理同一流中的后续包。对于 TCP，效果同 `block`。
- `modify`: 对于 UDP，用指定的修改器修改触发规则的包，然后继续处理同一流中的后续包。对于 TCP，效果同 `allow`。<|MERGE_RESOLUTION|>--- conflicted
+++ resolved
@@ -103,11 +103,10 @@
   action: block
   expr: string(socks?.req?.addr) endsWith "google.com" && socks?.req?.port == 80
 
-<<<<<<< HEAD
 - name: block wireguard by handshake response
   action: drop
   expr: wireguard?.handshake_response?.receiver_index_matched == true
-=======
+
 - name: block bilibili geosite
   action: block
   expr: geosite(string(tls?.req?.sni), "bilibili")
@@ -115,7 +114,6 @@
 - name: block CN geoip
   action: block
   expr: geoip(string(ip.dst), "cn")
->>>>>>> f07a38bc
 ```
 
 #### 支持的 action
